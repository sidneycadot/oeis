--- conflicted
+++ resolved
@@ -310,12 +310,7 @@
                 make_database_complete(dbconn, highest_oeis_id)                   # make sure we have all entries (full fetch on first run)
                 update_database_entries_for_nonzero_time_window(dbconn)           # make sure we have t1 != t2 for all entries (full fetch on first run)
                 update_database_entries_randomly(dbconn, highest_oeis_id // 1000) # refresh 0.1 % of entries randomly
-<<<<<<< HEAD
                 update_database_entries_by_score(dbconn, highest_oeis_id //  200) # refresh 0.5 % of entries by score
-                vacuum_database(dbconn)
-=======
-                update_database_entries_by_score(dbconn, highest_oeis_id //  100) # refresh 1.0 % of entries by score
->>>>>>> 1ccf5a53
             finally:
                 dbconn.close()
 
