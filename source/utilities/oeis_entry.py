"""A module to parse a fetched OEIS entry and its associated b-file into an OeisEntry instance."""

import re
import collections
from enum import Enum
from typing import NamedTuple, List, Tuple, Optional, Callable

from occurring_characters import occurring_characters_per_directive as acceptable_characters


class OeisEntry(NamedTuple):
    """A class containing all information in an OEIS entry, split out by field."""
    oeis_id: int
    identification: str
    values: List[int]
    name: str
    comments: str
    detailed_references: str
    links: str
    formulas: str
    examples: str
    maple_programs: str
    mathematica_programs: str
    other_programs: str
    cross_references: str
    keywords: List[str]
    offset_a: int
    offset_b: Optional[int]
    author: str
    extensions_and_errors: str

    def __str__(self):
        return "A{:06d}".format(self.oeis_id)


class OeisIssueType(Enum):
    """Kinds of issues that can be detected while parsing an OEIS entry."""

    P01 = "Missing %A directive."
    P02 = "Missing %O directive."
    P03 = "No values listed (empty %S directive)."
    P04 = "The %O directive only has a single value."
    P05 = "Value mismatch between main file and b-file."
    P06 = "The first index claimed by the %O directive doesn't correspond to the first index in the b-file."
    P07 = "The main file has more values than b-file."
    P08 = "The b-file has indexes that are non-sequential."
    P09 = "The first index where the %O directive claims that magnitude exceeds 1 is not consistent with the values."
    P10 = "Unacceptable characters in value of directive."
    P11 = "Keyword occurs multiple times in %K directive value."
    P12 = "The b-file line cannot be parsed."
    P13 = "Unexpected empty keyword in %K directive value."
    P14 = "Unusual %I directive value."
    P15 = "Unexpected keyword in %K directive value."
    P16 = "The directive should have a space before the start of its value."
    P17 = "Main content reconstruction failed."
    P18 = "The directive has a trailing space but no value."
    P19 = "Negative values are present, but 'sign' keyword is missing."
    P20 = "Sequence contains extremely large values."
    P21 = "Keywords 'tabl' and 'tabf' occur together, which should not happen."
    P22 = "Keywords 'nice' and 'less' occur together, which should not happen."
    P23 = "Keywords 'easy' and 'hard' occur together, which should not happen."
    P24 = "Keywords 'nonn' and 'sign' occur together, which should not happen."
    P25 = "Keywords 'full' and 'more' occur together, which should not happen."
    P26 = "Keyword 'allocated' occurs in combination with other keywords, which should not happen."
    P27 = "Keyword 'allocating' occurs in combination with other keywords, which should not happen."
    P28 = "Keyword 'dead' occurs in combination with other keywords, which should not happen."
    P29 = "Keyword 'recycled' occurs in combination with other keywords, which should not happen."
    P30 = "Keyword 'nonn' or 'sign' are both absent."
    P31 = "The entry shouldn't have a b-file that is not system-generated."

class OeisIssue(NamedTuple):
    """Represents an issue found while parsing."""
    oeis_id: int
    issue_type: OeisIssueType
    description: str

# Note that the %V / %W / %X directives have been retired.
expected_directive_order = re.compile("I(?:S|ST|STU)NC*D*H*F*e*p*t*o*Y*KO?A?E*$")

identification_pattern = re.compile("[MN][0-9]{4}( [MN][0-9]{4})*$")

# The expected keywords are documented in three places:
#
# http://oeis.org/eishelp1.html
# http://oeis.org/eishelp2.html                                (more elaborate than the first; documents the keywords "changed", "hear", and "look").
# http://oeis.org/wiki/User:Charles_R_Greathouse_IV/Keywords   (more up-to-date).

expected_keywords = [
    "allocated",   #
    "allocating",  #
    "base",        # dependent on base used for sequence
    "bref",        # sequence is too short to do any analysis with
    "changed",     #
    "cofr",        # a continued fraction expansion of a number
    "cons",        # a decimal expansion of a number
    "core",        # an important sequence
    "dead",        # an erroneous sequence
    "dumb",        # an unimportant sequence
    "dupe",        # duplicate of another sequence
    "easy",        # it is very easy to produce terms of sequence
    "eigen",       # an eigensequence: a fixed sequence for some transformation
    "fini",        # a finite sequence
    "frac",        # numerators or denominators of sequence of rationals
    "full",        # the full sequence is given
    "hard",        # next term not known, may be hard to find. Would someone please extend this sequence?
    "hear",        #
    "less",        # reluctantly accepted
    "look",        #
    "more",        # more terms are needed! would someone please extend this sequence?
    "mult",        # multiplicative: a(mn)=a(m)a(n) if g.c.d.(m,n)=1
    "new",         # new (added within last two weeks, roughly)
    "nice",        # an exceptionally nice sequence
    "nonn",        # a sequence of non-negative numbers
    "obsc",        # obscure, better description needed
    "probation",   #
    "recycled",    #
    "sign",        # sequence contains negative numbers
    "tabf",        # An irregular (or funny-shaped) array of numbers made into a sequence by reading it row by row
    "tabl",        # typically a triangle of numbers, such as Pascal's triangle, made into a sequence by reading it row by row
    "uned",        # not edited
    "unkn",        # little is known; an unsolved problem; anyone who can find a formula or recurrence is urged to let me know.
    "walk",        # counts walks (or self-avoiding paths)
    "word"         # depends on words for the sequence in some language
]

expected_keywords_set = frozenset(expected_keywords)

# A valid b-file line is a (possible negative) index integer, followed by 1 or more tab characters, followed by
# a (possible negative) value integer.
bfile_line_pattern = re.compile("(-?[0-9]+)[ \t]+(-?[0-9]+)")


def count_digits(n: int) -> int:
    """Count the number of decimal digits in an integer."""
    return len(str(abs(n)))


def parse_optional_multiline_directive(dv, directive):
    if directive not in dv:
        return None
    else:
        return "".join(line + "\n" for line in dv[directive])


def parse_mandatory_single_line_directive(dv, directive):
    ok = (directive in dv) and (len(dv[directive]) == 1)
    if not ok:
        raise RuntimeError("Bad mandatory directive.")
    return dv[directive][0]


def parse_optional_single_line_directive(dv, directive):
    if directive not in dv:
        return None
    else:
        ok = (len(dv[directive]) == 1)
        if not ok:
            raise RuntimeError("Bad optional directive.")
        return dv[directive][0]


def parse_value_directives(dv, directive) -> List[int]:

    ok = (directive in dv) and (len(dv[directive]) >= 1)
    if not ok:
        raise RuntimeError("Bad value directive.")

    expect_next = True  # -1 = no, 0 = maybe (first line), 1 = yes

    lines = []

    for line in dv[directive]:
        assert expect_next
        lines.append(line)
        expect_next = line.endswith(",")

    assert not expect_next

    lines = "".join(lines)

    if lines == "":
        return []

    values = [int(value_string) for value_string in lines.split(",")]

    assert ",".join(str(value) for value in values) == lines
    return values


def check_keywords(oeis_id: int, keywords, found_issue: Callable[[OeisIssue], None]) -> None:
    """Check the set of keywords, looking for issues."""

    # Check for unexpected keywords.

    unexpected_keywords = set(keywords) - expected_keywords_set

    for unexpected_keyword in sorted(unexpected_keywords):
        if unexpected_keyword == "":
            found_issue(OeisIssue(
                oeis_id,
                OeisIssueType.P13,
                "Unexpected empty keyword in %K directive value."
            ))
        else:
            found_issue(OeisIssue(
                oeis_id,
                OeisIssueType.P15,
                "Unexpected keyword '{}' in %K directive value.".format(unexpected_keyword)
            ))

    # Check for duplicate keywords.

    keyword_counter = collections.Counter(keywords)
    for (keyword, count) in keyword_counter.items():
        if count > 1:
            found_issue(OeisIssue(
                oeis_id,
                OeisIssueType.P11,
                "Keyword '{}' occurs {} times in %K directive value.".format(keyword, count)
            ))

    # Check forbidden combinations of keywords.

    if "tabl" in keywords and "tabf" in keywords:
        found_issue(OeisIssue(
            oeis_id,
            OeisIssueType.P21,
            "Keywords 'tabl' and 'tabf' occur together, which should not happen."
        ))

    if "nice" in keywords and "less" in keywords:
        found_issue(OeisIssue(
            oeis_id,
            OeisIssueType.P22,
            "Keywords 'nice' and 'less' occur together, which should not happen."
        ))

    if "easy" in keywords and "hard" in keywords:
        found_issue(OeisIssue(
            oeis_id,
            OeisIssueType.P23,
            "Keywords 'easy' and 'hard' occur together, which should not happen."
        ))

    if "nonn" in keywords and "sign" in keywords:
        found_issue(OeisIssue(
            oeis_id,
            OeisIssueType.P24,
            "Keywords 'nonn' and 'sign' occur together, which should not happen."
        ))

    if "full" in keywords and "more" in keywords:
        found_issue(OeisIssue(
            oeis_id,
            OeisIssueType.P25,
            "Keywords 'full' and 'more' occur together, which should not happen."
        ))

    # Check exclusive keywords.

    if "allocated" in keywords and len(keywords) > 1:
        found_issue(OeisIssue(
            oeis_id,
            OeisIssueType.P26,
            "Keyword 'allocated' occurs in combination with other keywords, which should not happen."
        ))

    if "allocating" in keywords and len(keywords) > 1:
        found_issue(OeisIssue(
            oeis_id,
            OeisIssueType.P27,
            "Keyword 'allocating' occurs in combination with other keywords, which should not happen."
        ))

    if "dead" in keywords and len(keywords) > 1:
        found_issue(OeisIssue(
            oeis_id,
            OeisIssueType.P28,
            "Keyword 'dead' occurs in combination with other keywords, which should not happen."
        ))

    if "recycled" in keywords and len(keywords) > 1:
        found_issue(OeisIssue(
            oeis_id,
            OeisIssueType.P29,
            "Keyword 'dead' occurs in combination with other keywords, which should not happen."
        ))

    # Check presence of either 'none' or 'sign' keyword.

    if not(("allocated" in keywords) or ("allocating" in keywords) or ("dead" in keywords) or ("recycled" in keywords)):
        if ("nonn" not in keywords) and ("sign" not in keywords):
            found_issue(OeisIssue(
                oeis_id,
                OeisIssueType.P30,
                "Keyword 'nonn' or 'sign' are both absent."
            ))


def parse_bfile_content(oeis_id: int, bfile_content: str, found_issue: Callable[[OeisIssue], None]) -> Tuple[Optional[int], List[int]]:
    """Parse the content of a b-file.

    A b-file should contain lines with two integer values: an index, and a value.

    The indices should be consecutive.
    """

    lines = bfile_content.splitlines()

    indexes = []
    values  = []

    for (line_nr, line) in enumerate(lines, 1):

        if line.startswith("#"):
            continue

        line = line.strip()

        if len(line) == 0:
            continue

        match = bfile_line_pattern.match(line)

        if match is None:
            found_issue(OeisIssue(
                oeis_id,
                OeisIssueType.P12,
                "The b-file line {} cannot be parsed: '{}'.".format(line_nr, line)
            ))
            break

        index = int(match.group(1))
        value = int(match.group(2))

        if len(indexes) > 0 and (index != indexes[-1] + 1):
            found_issue(OeisIssue(
                oeis_id,
                OeisIssueType.P08,
                "The b-file line {} has indexes that are non-sequential; {} follows {}; terminating parse.".format(
                    line_nr, index, indexes[-1])
            ))
            break

        indexes.append(index)
        values.append(value)

    assert len(indexes) == len(values)

    first_index = indexes[0] if len(indexes) > 0 else None

    return (first_index, values)


def parse_main_content_directives(oeis_id: int, main_content: str) -> List[str]:
    """Split a main-content string into its constituent directives.
    
    Two complications:
    
    (1) some directive content may include newlines.
    (2) Sometimes we see stuff that looks like a directive, but isn't.
    
    Note that the directives V/W/X are no loner used.
    """
    directive_pattern = "^%[ISTUNCDHFeptoYKOAE] A{:06d}".format(oeis_id)
    directive_regexp = re.compile(directive_pattern, re.MULTILINE)

    directive_indices = [m.start() for m in directive_regexp.finditer(main_content)]
    if directive_indices[0] != 0:
        raise ValueError("A{:06d}: the main file doesn't start with the expected directive pattern.".format(oeis_id))

    directive_indices = directive_indices[1:]
    directive_indices.append(len(main_content))

    directives = []
    start_index = 0
    for end_index in directive_indices:
        if main_content[end_index - 1] != '\n':
            raise vValueError("A{:06d}: a directive doesn't end with a newline character".format(oeis_id))
        directives.append((main_content[start_index+1:start_index+2], main_content[start_index+10:end_index - 1]))
        start_index = end_index

    reconstruction = "".join("%{} A{:06d}{}\n".format(directive, oeis_id, content) for (directive, content) in directives)

    if reconstruction != main_content:
        raise ValueError("A{:06d}: the main content cannot be reconstructed from its directives.".format(oeis_id))

    return directives


acceptable_characters = {
}

def parse_main_content(oeis_id, main_content, found_issue: Callable[[OeisIssue], None]) -> Tuple:

    # The order and count of expected directives, for any given entry, is as follows:
    #
    # * %I   one                Identification line.
    # * %STU S/ST/STU           Unsigned values.
    # * %N   one                Name of the sequence.
    # - %C   zero or more       Comments.
    # - %D   zero or more       Detailed references.
    # - %H   zero or more       Links.
    # - %F   zero or more       Formula.
    # - %e   zero or more       Examples.
    # - %p   zero or more       Maple programs.
    # - %t   zero or more       Mathematica programs.
    # - %o   zero or more       Other programs.
    # - %Y   zero or more       Cross-references to other sequences.
    # * %K   one                Keywords.
    # * %O   zero or one        Offset a or a,b.
    # - %A   zero or one        Author, submitter, or authority.
    # - %E   zero or more       Extensions and errors.

    directives = parse_main_content_directives(oeis_id, main_content)

    # Check the order of the directives found.

    directive_order = "".join(directive for (directive, directive_value) in directives)

    if not expected_directive_order.match(directive_order):
        raise RuntimeError("Unexpected directive order: {!r}".format(directive_order))

    # Collect directives

    dv = {}

    for (directive, value) in directives:

        if directive in "STU":
            directive = "STU"

        if len(value) != 0:
            assert value.startswith(" ")
            value = value[1:]

        if directive not in dv:
            dv[directive] = []

        dv[directive].append(value)

        #unacceptable_characters = set(value) - acceptable_characters[directive]
        #if unacceptable_characters:
        #    found_issue(OeisIssue(
        #        oeis_id,
        #        OeisIssueType.P10,
        #        "Unacceptable characters in value of %{} directive ({!r}): {}.".format(
        #            directive, value, ", ".join(["{!r}".format(c) for c in sorted(unacceptable_characters)])
        #        )
        #    ))

    # Parse all directives.

    identification        = parse_mandatory_single_line_directive (dv, 'I')
    stu_values            = parse_value_directives                (dv, "STU")
    name                  = parse_mandatory_single_line_directive (dv, 'N')
    comments              = parse_optional_multiline_directive    (dv, 'C')
    detailed_references   = parse_optional_multiline_directive    (dv, 'D')
    links                 = parse_optional_multiline_directive    (dv, 'H')
    formulas              = parse_optional_multiline_directive    (dv, 'F')
    examples              = parse_optional_multiline_directive    (dv, 'e')
    maple_programs        = parse_optional_multiline_directive    (dv, 'p')
    mathematica_programs  = parse_optional_multiline_directive    (dv, 't')
    other_programs        = parse_optional_multiline_directive    (dv, 'o')
    cross_references      = parse_optional_multiline_directive    (dv, 'Y')
    keywords              = parse_mandatory_single_line_directive (dv, 'K')
    offset                = parse_optional_single_line_directive  (dv, 'O')
    author                = parse_optional_single_line_directive  (dv, 'A')
    extensions_and_errors = parse_optional_multiline_directive    (dv, 'E')

    # Process the %K directive.
    # We parse the keywords first, since they may influence the warnings.

    keywords = keywords.split(",")

    check_keywords(oeis_id, keywords, found_issue)

    # Canonify keywords: remove empty keywords and duplicates. We do not sort, though.

    canonized_keywords = []
    for keyword in keywords:
        if not (keyword == "" or keyword in canonized_keywords):
            canonized_keywords.append(keyword)

    # Process %I directive.

    if identification == "":
        identification = None
    else:
        if identification_pattern.match(identification) is None:
            found_issue(OeisIssue(
                oeis_id,
                OeisIssueType.P14,
                "Unusual %I directive value: '{}'.".format(identification)
            ))

    # Process value directives (%S/%T/%U --> STU).

    if len(stu_values) == 0:
        if "allocated" not in keywords:
            found_issue(OeisIssue(
                oeis_id,
                OeisIssueType.P03,
                "No values listed (empty %S directive)."
            ))

    # We no longer need to merge STU and VWX values; the latter are no longer used.

    main_values = stu_values

    if ("dead" not in keywords) and ("sign" not in keywords) and any(value < 0 for value in main_values):
        found_issue(OeisIssue(
            oeis_id,
            OeisIssueType.P19,
            "Negative values are present, but 'sign' keyword is missing."
        ))

    if len(main_values) > 0:
        max_digits = max(count_digits(v) for v in main_values)
        if max_digits > 1000:
            found_issue(OeisIssue(
                oeis_id,
                OeisIssueType.P20,
                "Sequence contains extremely large values (up to {} digits).".format(max_digits)
            ))

    # Process %A directive.

    if author is None:
        if ("dead" not in keywords) and ("allocated" not in keywords):
            found_issue(OeisIssue(
                oeis_id,
                OeisIssueType.P01,
                "Missing %A directive."
            ))

    # Process %O directive.

    if offset is None:
        if "allocated" not in keywords:
            found_issue(OeisIssue(
                oeis_id,
                OeisIssueType.P02,
                "Missing %O directive in entry that doesn't have the 'allocated' keyword."
            ))
        offset_a = None
        offset_b = None
    else:
        offset_values = [int(o) for o in offset.split(",")]
        if len(offset_values) == 1:
            offset_a = offset_values[0]
            offset_b = None
        elif len(offset_values) == 2:
            offset_a = offset_values[0]
            offset_b = offset_values[1]
        else:
            raise RuntimeError("Unexpected number of offset values.")

    # Return the data parsed from the main_content.

    return (identification, main_values, name, comments, detailed_references, links, formulas, examples,
            maple_programs, mathematica_programs, other_programs, cross_references, canonized_keywords,
            offset_a, offset_b, author, extensions_and_errors)


def calc_lines_needed(values, max_line_length):
    if len(values) == 0:
        return 0
    lengths = [len(str(value))+1 for value in values]
    lengths[-1] -= 1  # The last value doesn't need a comma after it.

    current_line = 1
    current_pos_in_line = 0
    for length in lengths:
        place_on_current_line = (current_pos_in_line == 0 or current_pos_in_line + length <= max_line_length)
        if not place_on_current_line:
            current_line += 1
            current_pos_in_line = 0
        current_pos_in_line += length
    return current_line


def parse_oeis_entry(oeis_id: int, main_content: str, bfile_content: str, found_issue: Callable[[OeisIssue], None]) -> OeisEntry:

    (identification, main_values, name, comments, detailed_references, links, formulas, examples,
     maple_programs, mathematica_programs, other_programs, cross_references, keywords,
     offset_a, offset_b, author, extensions_and_errors) = \
        parse_main_content(oeis_id, main_content, found_issue)

    (bfile_first_index, bfile_values) = parse_bfile_content(oeis_id, bfile_content, found_issue)

    # Merge values obtained from S/T/U directives in main_content with the b-file values.

    if len(main_values) > len(bfile_values):
        found_issue(OeisIssue(
            oeis_id,
            OeisIssueType.P07,
            "Main file has more values than b-file (main: {}, b-file: {}).".format(
                len(main_values), len(bfile_values))
        ))

    if all(bfile_values[i] == main_values[i] for i in range(min(len(main_values), len(bfile_values)))):
        # The values are fully consistent.
        # Use the one that has the most entries.
        values = bfile_values if len(bfile_values) > len(main_values) else main_values
    else:
        found_issue(OeisIssue(
            oeis_id,
            OeisIssueType.P05,
            "Value mismatch between main file and b-file (main: {} ; b-file: {}).".format(
                main_values[:10], bfile_values[:10])
        ))

        # In case of disagreement between the main file and the b-file,
        # the main file values are the safest choice.
        values = main_values

    lines_needed = calc_lines_needed(values, 90)
    if lines_needed <= 3:
        # The values can fit in the %S %T %U directives.
        if not ("b-file synthesized from sequence entry" in bfile_content):
            found_issue(OeisIssue(
                oeis_id,
                OeisIssueType.P31,
                "A b-file is present, but the values can fit in {} lines.".format(lines_needed)
            ))

    if offset_a is not None:

        if offset_a != bfile_first_index:
            found_issue(OeisIssue(
                oeis_id,
                OeisIssueType.P06,
                "%O directive claims first index is {}, but b-file starts at index {}.".format(
                    offset_a, bfile_first_index)
            ))

    # The following OEIS entries have a known offset_b value beyond the available values:
    offset_b_hardcoded = {
        93957: 343,
        93958: 3908,
        216280 : 635318657,
        216284 : 635318657,
        327861 : 4153248
    }

    expected_offset_b_value = offset_b_hardcoded.get(oeis_id)

    if expected_offset_b_value is None:
        
        indices_where_magnitude_exceeds_one = [i for i in range(len(values)) if abs(values[i]) > 1]
        
        if len(indices_where_magnitude_exceeds_one) > 0:
            expected_offset_b_value = 1 + min(indices_where_magnitude_exceeds_one)
            expected_offset_b_value_str = str(expected_offset_b_value)
        else:
            expected_offset_b_value = 1
            expected_offset_b_value_str = "1 (none)"

    if offset_b is None:

        found_issue(OeisIssue(
            oeis_id,
            OeisIssueType.P04,
            "The %O directive has no second value that indicates where the sequence magnitude first exceeds 1; we'd expect that value to be {}.".format(expected_offset_b_value_str)
        ))

    else:

<<<<<<< HEAD
            if offset_b != first_index_where_magnitude_exceeds_1:
                # The following sequences are excempt from this.
                found_issue(OeisIssue(
                    oeis_id,
                    OeisIssueType.P09,
                    "%O directive claims first index where magnitude exceeds 1 is {}, but values suggest this should be {}.".format(offset_b, first_index_where_magnitude_exceeds_1)
                ))
=======
        if offset_b != expected_offset_b_value:
            found_issue(OeisIssue(
                oeis_id,
                OeisIssueType.P09,
                "%O directive second value claims thet the first element where magnitude exceeds 1 is at position {}, but values suggest this should be {}.".format(offset_b, expected_offset_b_value_str)
            ))
>>>>>>> 73df2901

    # Return parsed values as an OeisEntry.

    return OeisEntry(oeis_id, identification, values, name, comments, detailed_references, links, formulas, examples,
                     maple_programs, mathematica_programs, other_programs, cross_references, keywords,
                     offset_a, offset_b, author, extensions_and_errors)<|MERGE_RESOLUTION|>--- conflicted
+++ resolved
@@ -667,22 +667,12 @@
 
     else:
 
-<<<<<<< HEAD
-            if offset_b != first_index_where_magnitude_exceeds_1:
-                # The following sequences are excempt from this.
-                found_issue(OeisIssue(
-                    oeis_id,
-                    OeisIssueType.P09,
-                    "%O directive claims first index where magnitude exceeds 1 is {}, but values suggest this should be {}.".format(offset_b, first_index_where_magnitude_exceeds_1)
-                ))
-=======
         if offset_b != expected_offset_b_value:
             found_issue(OeisIssue(
                 oeis_id,
                 OeisIssueType.P09,
                 "%O directive second value claims thet the first element where magnitude exceeds 1 is at position {}, but values suggest this should be {}.".format(offset_b, expected_offset_b_value_str)
             ))
->>>>>>> 73df2901
 
     # Return parsed values as an OeisEntry.
 
